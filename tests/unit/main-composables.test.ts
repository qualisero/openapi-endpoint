import { describe, it, expect, vi, beforeEach } from 'vitest'
import { useOpenApi } from '@/index'
<<<<<<< HEAD
import { HttpMethod, OpenApiConfig } from '@/types'
import { QueryClient } from '@tanstack/vue-query'
=======
import { HttpMethod, OpenApiConfig, type OpenApiInstance } from '@/types'
>>>>>>> 50f78c53
import { mockAxios } from '../setup'

// Define mock operations for testing
const mockOperations = {
  listPets: { method: HttpMethod.GET, path: '/pets' },
  getPet: { method: HttpMethod.GET, path: '/pets/{petId}' },
  createPet: { method: HttpMethod.POST, path: '/pets' },
  updatePet: { method: HttpMethod.PUT, path: '/pets/{petId}' },
  deletePet: { method: HttpMethod.DELETE, path: '/pets/{petId}' },
}

type MockOps = typeof mockOperations

describe('useOpenApi', () => {
  let mockConfig: OpenApiConfig<MockOps>

  beforeEach(() => {
    mockConfig = {
      operations: mockOperations,
      axios: mockAxios,
    }
  })

  it('should return an object with useQuery, useMutation, and useEndpoint functions', () => {
    const api = useOpenApi(mockConfig)

    expect(api).toHaveProperty('useQuery')
    expect(api).toHaveProperty('useMutation')
    expect(api).toHaveProperty('useEndpoint')
    expect(typeof api.useQuery).toBe('function')
    expect(typeof api.useMutation).toBe('function')
    expect(typeof api.useEndpoint).toBe('function')
  })

  describe('useQuery', () => {
    it('should create a query for GET operations', () => {
      const api = useOpenApi(mockConfig)

      // Test that useQuery can be called with a GET operation
      const query = api.useQuery('listPets', {})

      expect(query).toBeTruthy()
      expect(query).toHaveProperty('data')
      expect(query).toHaveProperty('isLoading')
    })

    it('should create a query with path parameters', () => {
      const api = useOpenApi(mockConfig)

      // Test that useQuery can be called with path parameters
      const query = api.useQuery('getPet', { petId: '123' })

      expect(query).toBeTruthy()
      expect(query).toHaveProperty('data')
      expect(query).toHaveProperty('isLoading')
    })

    it('should create a query with options', () => {
      const api = useOpenApi(mockConfig)

      // Test that useQuery can be called with options
      const onLoad = vi.fn()
      const query = api.useQuery('listPets', {}, { enabled: true, onLoad })

      expect(query).toBeTruthy()
      expect(query).toHaveProperty('data')
      expect(query).toHaveProperty('isLoading')
    })
  })

  describe('useMutation', () => {
    it('should create a mutation for POST operations', () => {
      const api = useOpenApi(mockConfig)

      // Test that useMutation can be called with a POST operation
      const mutation = api.useMutation('createPet', {})

      expect(mutation).toBeTruthy()
      expect(mutation).toHaveProperty('mutate')
      expect(mutation).toHaveProperty('mutateAsync')
    })

    it('should create a mutation with path parameters', () => {
      const api = useOpenApi(mockConfig)

      // Test that useMutation can be called with path parameters
      const mutation = api.useMutation('updatePet', { petId: '123' })

      expect(mutation).toBeTruthy()
      expect(mutation).toHaveProperty('mutate')
      expect(mutation).toHaveProperty('mutateAsync')
    })

    it('should create a mutation with options', () => {
      const api = useOpenApi(mockConfig)

      // Test that useMutation can be called with options
      const onSuccess = vi.fn()
      const mutation = api.useMutation('createPet', {}, { onSuccess })

      expect(mutation).toBeTruthy()
      expect(mutation).toHaveProperty('mutate')
      expect(mutation).toHaveProperty('mutateAsync')
    })
  })

  describe('useEndpoint', () => {
    it('should create an endpoint handler for any operation', () => {
      const api = useOpenApi(mockConfig)

      // Test that useEndpoint can be called with any operation
      const endpoint = api.useEndpoint('listPets', {})

      expect(endpoint).toBeTruthy()
    })

    it('should create an endpoint handler with path parameters', () => {
      const api = useOpenApi(mockConfig)

      // Test that useEndpoint can be called with path parameters
      const endpoint = api.useEndpoint('getPet', { petId: '123' })

      expect(endpoint).toBeTruthy()
    })

    it('should create an endpoint handler with options', () => {
      const api = useOpenApi(mockConfig)

      // Test that useEndpoint can be called with options
      const endpoint = api.useEndpoint('listPets', {}, { enabled: true })

      expect(endpoint).toBeTruthy()
    })

    it('should work with mutation operations', () => {
      const api = useOpenApi(mockConfig)

      // Test that useEndpoint can be called with mutation operations
      const createEndpoint = api.useEndpoint('createPet', {})
      const updateEndpoint = api.useEndpoint('updatePet', { petId: '123' })
      const deleteEndpoint = api.useEndpoint('deletePet', { petId: '123' })

      expect(createEndpoint).toBeTruthy()
      expect(updateEndpoint).toBeTruthy()
      expect(deleteEndpoint).toBeTruthy()

      // Verify these have mutation-like properties
      expect(createEndpoint).toHaveProperty('mutate')
      expect(createEndpoint).toHaveProperty('mutateAsync')
      expect(updateEndpoint).toHaveProperty('mutate')
      expect(updateEndpoint).toHaveProperty('mutateAsync')
      expect(deleteEndpoint).toHaveProperty('mutate')
      expect(deleteEndpoint).toHaveProperty('mutateAsync')
    })
  })

  describe('configuration validation', () => {
    it('should work with different operation configurations', () => {
      const customOperations = {
        getUser: { method: HttpMethod.GET, path: '/users/{userId}' },
        createUser: { method: HttpMethod.POST, path: '/users' },
      }

      const customConfig: OpenApiConfig<typeof customOperations> = {
        operations: customOperations,
        axios: mockAxios,
      }

      const api = useOpenApi(customConfig)

      expect(api.useQuery('getUser', { userId: '123' })).toBeTruthy()
      expect(api.useMutation('createUser', {})).toBeTruthy()
    })

    it('should handle empty operations configuration', () => {
      const emptyOperations = {}
      const emptyConfig: OpenApiConfig<typeof emptyOperations> = {
        operations: emptyOperations,
        axios: mockAxios,
      }

      const api = useOpenApi(emptyConfig)

      expect(api).toHaveProperty('useQuery')
      expect(api).toHaveProperty('useMutation')
      expect(api).toHaveProperty('useEndpoint')
    })
  })

  describe('custom queryClient configuration', () => {
    it('should use provided queryClient when specified in config', () => {
      const customQueryClient = vi.fn() as unknown as QueryClient
      customQueryClient.getQueryData = vi.fn()
      customQueryClient.setQueryData = vi.fn()
      customQueryClient.invalidateQueries = vi.fn()
      customQueryClient.cancelQueries = vi.fn()
      customQueryClient.refetchQueries = vi.fn()

      const configWithCustomClient: OpenApiConfig<MockOps> = {
        operations: mockOperations,
        axios: mockAxios,
        queryClient: customQueryClient,
      }

      const api = useOpenApi(configWithCustomClient)

      // Create a query to ensure the custom client is being used
      const query = api.useQuery('listPets', {})
      expect(query).toBeTruthy()

      // Create a mutation to ensure the custom client is being used
      const mutation = api.useMutation('createPet', {})
      expect(mutation).toBeTruthy()
    })

    it('should use default queryClient when not specified in config', () => {
      const configWithoutCustomClient: OpenApiConfig<MockOps> = {
        operations: mockOperations,
        axios: mockAxios,
        // No queryClient specified
      }

      const api = useOpenApi(configWithoutCustomClient)

      // Should still work with default queryClient
      const query = api.useQuery('listPets', {})
      expect(query).toBeTruthy()

      const mutation = api.useMutation('createPet', {})
      expect(mutation).toBeTruthy()
    })

    it('should allow OpenApiInstance type to be used for typing API instances', () => {
      // Create an API instance and verify it matches the OpenApiInstance type
      const api = useOpenApi(mockConfig)
      
      // Type test: this should compile without errors
      const typedApi: OpenApiInstance<MockOps> = api
      
      // Verify the api instance has the expected methods
      expect(typedApi).toHaveProperty('useQuery')
      expect(typedApi).toHaveProperty('useMutation') 
      expect(typedApi).toHaveProperty('useEndpoint')
      expect(typeof typedApi.useQuery).toBe('function')
      expect(typeof typedApi.useMutation).toBe('function')
      expect(typeof typedApi.useEndpoint).toBe('function')
    })
  })
})<|MERGE_RESOLUTION|>--- conflicted
+++ resolved
@@ -1,11 +1,7 @@
 import { describe, it, expect, vi, beforeEach } from 'vitest'
 import { useOpenApi } from '@/index'
-<<<<<<< HEAD
-import { HttpMethod, OpenApiConfig } from '@/types'
+import { HttpMethod, OpenApiConfig, type OpenApiInstance } from '@/types'
 import { QueryClient } from '@tanstack/vue-query'
-=======
-import { HttpMethod, OpenApiConfig, type OpenApiInstance } from '@/types'
->>>>>>> 50f78c53
 import { mockAxios } from '../setup'
 
 // Define mock operations for testing
