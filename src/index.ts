--- conflicted
+++ resolved
@@ -6,11 +6,7 @@
 import { useEndpointMutation } from './openapi-mutation'
 import { Operations, GetPathParameters, OpenApiConfig, QueryOptions, MutationOptions, IsQueryOperation } from './types'
 import { getHelpers } from './openapi-helpers'
-<<<<<<< HEAD
-export type { OperationInfo, QueryOptions, OpenApiConfig } from './types'
-=======
-export type { OperationInfo, QueryOptions, OpenApiInstance } from './types'
->>>>>>> 50f78c53
+export type { OperationInfo, QueryOptions, OpenApiConfig, OpenApiInstance } from './types'
 export { type EndpointQueryReturn, useEndpointQuery } from './openapi-query'
 export { type EndpointMutationReturn, useEndpointMutation } from './openapi-mutation'
 
